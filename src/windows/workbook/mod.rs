mod book;
mod exercise;
mod wb_editor;

use std::io::Read;

pub use book::BookWindow as WorkbookWindow;
pub use wb_editor::WorkbookEditorWindow;

use eframe::egui;

use self::exercise::Exercise;
use eframe::epaint::ColorImage;

type WorkbookChapter = (String, Vec<Exercise>);
type Workbook = Vec<WorkbookChapter>;

#[cfg(not(target_arch = "wasm32"))]
use {
    log::{debug, error},
    rfd,
<<<<<<< HEAD
    std::{fs::File, io::BufReader, io::Write, path::PathBuf},
=======
    std::{fs::File, io::Write, path::PathBuf},
>>>>>>> ee43c50b
};

#[cfg(target_arch = "wasm32")]
use {
    base64::engine::general_purpose::STANDARD_NO_PAD as base64, js_sys, wasm_bindgen::prelude::*,
    wasm_bindgen::JsCast, web_sys,
};

const MAX_IMG_SIZE: egui::Vec2 = egui::Vec2::new(600.0, 250.0);

#[cfg(not(target_arch = "wasm32"))]
fn pick_image() -> Option<PathBuf> {
    let path = std::env::current_dir().unwrap();

    let file_path = rfd::FileDialog::new()
        .add_filter("Image", &["png", "jpg", "jpeg"])
        .set_directory(&path)
        .pick_file();

    match file_path {
        Some(f) => Some(f),
        None => {
            debug!("The path is not valid");
            None
        }
    }
}

#[allow(dead_code)]
#[cfg(not(target_arch = "wasm32"))]
fn load_image_bytes() -> Option<(u32, u32, Vec<u8>)> {
    match pick_image() {
        Some(f) => {
            let dynamic_image = image::open(f).expect("Failed to open image");
            let rgba_image = dynamic_image.to_rgba8();

            let width = rgba_image.width();
            let height = rgba_image.height();

            Some((width, height, rgba_image.into_raw()))
        }
        None => {
            debug!("The path is not valid");
            None
        }
    }
}

fn load_image() -> Option<ColorImage> {
    #[cfg(target_arch = "wasm32")]
    {
        /*
        FIXME: Not working

        let window = web_sys::window().expect("Failed to get window");
        let document = window.document().expect("Failed to get document");
        let input = document
            .get_element_by_id("file-input")
            .expect("Failed to get element by id");
        let input = input.dyn_into::<web_sys::HtmlInputElement>().unwrap();

        let file = input.files().unwrap().get(0).unwrap();
        let reader = web_sys::FileReader::new().unwrap();

        reader.read_as_array_buffer(&file).unwrap();

        let closure = Closure::once_into_js(move |event: web_sys::Event| {
            let event = event.dyn_into::<web_sys::ProgressEvent>().unwrap();
            let array_buffer = event.target().unwrap().dyn_into::<web_sys::ArrayBuffer>().unwrap();
            let array = js_sys::Uint8Array::new(&array_buffer);
            let mut data = vec![0; array.length() as usize];
            array.copy_to(&mut data[..]);
            let image = image::load_from_memory(&data).expect("Failed to load image");

            // Check the image dimensions
            assert_eq!(image.width(), MAX_IMG_SIZE.x as u32);
            assert_eq!(image.height(), MAX_IMG_SIZE.y as u32);

            // Convert the image to raw RGB data
            let rgb_image = image.to_rgb8();
            let raw_data = rgb_image.into_raw();

            // Create the ColorImage
            ColorImage::from_rgb([MAX_IMG_SIZE.x as usize, MAX_IMG_SIZE.y as usize], &raw_data)
        });

        reader.set_onload(Some(closure.as_ref().unchecked_ref()));
        closure.forget();

        Some(image)
        */

        None
    }

    #[cfg(not(target_arch = "wasm32"))]
    {
        match pick_image() {
            Some(f) => {
                let image = match image::io::Reader::open(f) {
                    Ok(img) => match img.decode() {
                        Ok(img_bytes) => img_bytes,
                        Err(e) => {
                            error!("Could not decode image: {:?}", e);
                            return None;
                        }
                    },
                    Err(e) => {
                        error!("Could not open image: {:?}", e);
                        return None;
                    }
                };

                let size = [image.width() as _, image.height() as _];
                let image_buffer = image.to_rgba8();
                let pixels = image_buffer.as_flat_samples();
                Some(egui::ColorImage::from_rgba_unmultiplied(
                    size,
                    pixels.as_slice(),
                ))
            }
            None => {
                debug!("The path is not valid");
                None
            }
        }
    }
}

fn raw_data_to_image(img_size: (u32, u32), data: &[u8]) -> ColorImage {
    let image = image::load_from_memory(data).expect("Failed to load image");

    // Check the image dimensions
    assert_eq!(image.width(), img_size.0);
    assert_eq!(image.height(), img_size.1);

    // Convert the image to raw RGB data
    let rgb_image = image.to_rgb8();
    let raw_data = rgb_image.into_raw();

    // Create the ColorImage
    ColorImage::from_rgb([img_size.0 as usize, img_size.1 as usize], &raw_data)
}

#[allow(dead_code)]
#[cfg(not(target_arch = "wasm32"))]
fn image_to_raw_data(color_image: &ColorImage) -> (usize, usize, Vec<u8>) {
    let size = color_image.size;
    let raw_data: Vec<u8> = color_image
        .pixels
        .iter()
        .flat_map(|p| p.to_array())
        .collect();
    (size[0], size[1], raw_data.to_vec())
}

pub fn save_workbook(exercises: &Workbook) {
    #[cfg(target_arch = "wasm32")]
    {
        /*
        FIXME: Not working

        let data = bincode::serialize(&exercises).unwrap();
        let data_url = format!(
            "data:application/octet-stream;base64,{}",
            base64.encode(&data)
        );
        web_sys::window().unwrap().open_with_url(&data_url).unwrap();
        */
    }

    #[cfg(not(target_arch = "wasm32"))]
    {
        let path = std::env::current_dir().unwrap();
        let file_path = rfd::FileDialog::new()
            .add_filter("Turing Machine Workbook", &["wb"])
            .set_directory(&path)
            .save_file();

        if let Some(mut f) = file_path {
            f.set_extension("wb");

            let data = bincode::serialize(&exercises).unwrap();
            let mut file = File::create(&f).unwrap();
            file.write_all(&data).unwrap();

            debug!("Workbook saved at {:?}", f);

            drop(file);
        } else {
            error!("Cannot save workbook");
        }
    }
}

pub fn load_workbook() -> Option<Workbook> {
    #[cfg(target_arch = "wasm32")]
    {
        /*
        FIXME: Not working

        let window = web_sys::window().unwrap();
        let document = window.document().unwrap();
        let input = document
            .create_element("input")
            .unwrap()
            .dyn_into::<web_sys::HtmlInputElement>()
            .unwrap();
        input.set_attribute("type", "file").unwrap();
        input.set_attribute("accept", ".wb").unwrap();
        input.set_attribute("style", "display: none").unwrap();
        input.set_attribute("id", "file-input").unwrap();
        document.body().unwrap().append_child(&input).unwrap();
        input.click();
        let file = input.files().unwrap().get(0).unwrap();
        let reader = web_sys::FileReader::new().unwrap();
        reader.read_as_array_buffer(&file).unwrap();
        let data = reader.result().unwrap();
        let data = js_sys::Uint8Array::new(&data).to_vec();
        let data = base64.decode(&data).unwrap();
        let exercises = bincode::deserialize(&data).unwrap();
        return Some(exercises);
        */

        return None;
    }

    #[cfg(not(target_arch = "wasm32"))]
    {
        let path = std::env::current_dir().unwrap();

        let file_path = rfd::FileDialog::new()
            .add_filter("TuringMachine Workbook", &["wb"])
            .set_directory(&path)
            .pick_file();

        match file_path {
            Some(f) => {
                let mut file = File::open(&f).expect("File not found");
                let mut reader: Vec<u8> = Vec::new();
                file.read_to_end(&mut reader).expect("Could not read file");

                debug!("Read {} bytes", reader.len());

                match bincode::deserialize::<Workbook>(&reader) {
                    Ok(exercises) => {
                        debug!("Workbook loaded from {:?}", &f);
                        Some(exercises)
                    }
                    Err(e) => {
                        error!("Cannot load workbook: {}", e);
                        None
                    }
                }
            }
            None => {
                debug!("The path is not valid");
                None
            }
        }
    }
}<|MERGE_RESOLUTION|>--- conflicted
+++ resolved
@@ -19,11 +19,7 @@
 use {
     log::{debug, error},
     rfd,
-<<<<<<< HEAD
-    std::{fs::File, io::BufReader, io::Write, path::PathBuf},
-=======
     std::{fs::File, io::Write, path::PathBuf},
->>>>>>> ee43c50b
 };
 
 #[cfg(target_arch = "wasm32")]
